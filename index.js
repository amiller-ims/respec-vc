import vc from '@digitalbazaar/vc';
import contexts from '@digitalbazaar/vc/lib/contexts';
import {extendContextLoader} from 'jsonld-signatures';
import ed25519Context from 'ed25519-signature-2020-context';
import * as jose from 'jose';
import {Ed25519VerificationKey2020} from
  '@digitalbazaar/ed25519-verification-key-2020';
import {Ed25519Signature2020} from '@digitalbazaar/ed25519-signature-2020';

// append 2020 signature suite to cached contexts
contexts[ed25519Context.CONTEXT_URL] = ed25519Context.CONTEXT;
// setup static document loader
const documentLoader = extendContextLoader(async function documentLoader(url) {
  const context = contexts[url];
  if(context !== undefined) {
    return {
      contextUrl: null,
      documentUrl: url,
      document: context
    };
  }
  throw new Error(`Document loader unable to load URL "${url}".`);
});

// convert an XML Schema v1.` Datetime value to a UNIX timestamp
function xmlDateTimeToUnixTimestamp(xmlDateTime) {
  if(!xmlDateTime) {
    return undefined;
  }

  return Date.parse(xmlDateTime)/1000;
}

// transform the input credential to a JWT
async function transformToJwt({credential, kid, jwk}) {
  const header = {alg: 'ES256', typ: 'JWT'};
  const payload = {
    vc: credential
  };
  if(credential.expirationDate) {
    payload.exp = xmlDateTimeToUnixTimestamp(credential.expirationDate);
  }
  if(credential.issuer) {
    payload.iss = credential.issuer;
  }
  if(credential.issuanceDate) {
    payload.nbf = xmlDateTimeToUnixTimestamp(credential.issuanceDate);
  }
  if(credential.id) {
    payload.jti = credential.id;
  }
  if(credential.credentialSubject.id) {
    payload.sub = credential.credentialSubject.id;
  }

  // create the JWT description
  let description = '---------------- JWT header ---------------\n' +
    JSON.stringify(header, null, 2);
  description += '\n\n--------------- JWT payload ---------------\n' +
    '// NOTE: The example below uses a valid VC-JWT serialization\n' +
    '//       that duplicates the iss, nbf, jti, and sub fields in the\n' +
    '//       Verifiable Credential (vc) field.\n\n' +
    JSON.stringify(payload, null, 2);
  const jwt = await new jose.SignJWT(payload)
    .setProtectedHeader(header)
    .sign(jwk.privateKey);

  return description + '\n\n--------------- JWT ---------------\n\n' + jwt;
};

async function attachProof({credential, suite}) {
  const credentialCopy = JSON.parse(JSON.stringify(credential));
  return vc.issue({credential: credentialCopy, suite, documentLoader});
};

function addVcExampleStyles() {
  const exampleStyles = document.createElement('style');

  exampleStyles.innerHTML += `
  .vc-tabbed {
    overflow-x: hidden;
    margin: 0 0;
  }

  .vc-tabbed [type="radio"] {
    display: none;
  }

  .vc-tabs {
    display: flex;
    align-items: stretch;
    list-style: none;
    padding: 0;
    border-bottom: 1px solid #ccc;
  }

  li.vc-tab {
    margin: unset;
  }

  .vc-tab > label {
    display: block;
    margin-bottom: -1px;
    padding: .4em .5em;
    border: 1px solid #ccc;
    border-top-right-radius: .4em;
    border-top-left-radius: .4em;
    background: #eee;
    color: #666;
    cursor: pointer;	
    transition: all 0.3s;
  }
  .vc-tab:hover label {
    border-left-color: #333;
    border-top-color: #333;
    border-right-color: #333;
    color: #333;
  }
  
  .vc-tab-content {
    display: none;
  }

  .vc-tabbed [type="radio"]:nth-of-type(1):checked ~ .vc-tabs .vc-tab:nth-of-type(1) label,
  .vc-tabbed [type="radio"]:nth-of-type(2):checked ~ .vc-tabs .vc-tab:nth-of-type(2) label,
  .vc-tabbed [type="radio"]:nth-of-type(3):checked ~ .vc-tabs .vc-tab:nth-of-type(3) label {
    border-bottom-color: #fff;
    background: #fff;
    color: #222;
  }
  
  .vc-tabbed [type="radio"]:nth-of-type(1):checked ~ .vc-tab-content:nth-of-type(1),
  .vc-tabbed [type="radio"]:nth-of-type(2):checked ~ .vc-tab-content:nth-of-type(2),
  .vc-tabbed [type="radio"]:nth-of-type(3):checked ~ .vc-tab-content:nth-of-type(3) {
    display: block;
  }`;

  document.getElementsByTagName('head')[0].appendChild(exampleStyles);
}

<<<<<<< HEAD
=======
function addContext(url, context) {
  contexts[url] = context;
}

>>>>>>> 09ac9944
async function createVcExamples() {
  // generate base keypair and signature suite
  const keyPair = await Ed25519VerificationKey2020.generate();
  const suite = new Ed25519Signature2020({
    key: keyPair
  });
  const jwk = await jose.generateKeyPair('ES256');

  // add styles for examples
  addVcExampleStyles();

  // process every example that needs a vc-proof
  const vcProofExamples = document.querySelectorAll(".vc");
  let vcProofExampleIndex = 0;
  for(const example of vcProofExamples) {
    vcProofExampleIndex++;
    const verificationMethod = example.getAttribute('data-vc-vm');
    suite.verificationMethod =
      verificationMethod || 'did:key:' + keyPair.publicKey;

    // extract and sign the example
    const originalText = example.innerHTML;
    let credential = {};
    try {
      let exampleText = example.innerText;
      exampleText = exampleText.replace(/\/\/ .*$/gm, '');
      credential = JSON.parse(exampleText);
    } catch(e) {
      console.error('respec-vc error: Failed to create Verifiable Credential.',
        e, example.innerText);
      continue;
    }

    // attach the proof
    let verifiableCredentialProof;
    try {
      verifiableCredentialProof = await attachProof({credential, suite});
    } catch(e) {
      console.error(
        'respec-vc error: Failed to attach proof to Verifiable Credential.',
        e, example.innerText);
      continue;
    }

    // convert to a JWT
    let verifiableCredentialJwt;
    try {
      verifiableCredentialJwt = await transformToJwt({
        credential, kid: suite.verificationMethod, jwk});
    } catch(e) {
      console.error(
        'respec-vc error: Failed to convert Credential to JWT.',
        e, example.innerText);
      continue;
    }

    // set up the tabbed content
    const tabbedContent = document.createElement('div');
    tabbedContent.setAttribute('class', 'vc-tabbed');

    // set up the unsigned button
    const unsignedTabBtn = document.createElement('input');
    unsignedTabBtn.setAttribute('type', 'radio');
    unsignedTabBtn.setAttribute('id', `vc-tab${vcProofExampleIndex}1`);
    unsignedTabBtn.setAttribute('name', `vc-tabs${vcProofExampleIndex}`);
    unsignedTabBtn.setAttribute('checked', 'checked');
    tabbedContent.appendChild(unsignedTabBtn);

    // set up the signed proof button
    const signedProofTabBtn = document.createElement('input');
    signedProofTabBtn.setAttribute('type', 'radio');
    signedProofTabBtn.setAttribute('id', `vc-tab${vcProofExampleIndex}2`);
    signedProofTabBtn.setAttribute('name', `vc-tabs${vcProofExampleIndex}`);
    tabbedContent.appendChild(signedProofTabBtn);

    // set up the signed JWT button
    const signedJwtTabBtn = document.createElement('input');
    signedJwtTabBtn.setAttribute('type', 'radio');
    signedJwtTabBtn.setAttribute('id', `vc-tab${vcProofExampleIndex}3`);
    signedJwtTabBtn.setAttribute('name', `vc-tabs${vcProofExampleIndex}`);
    tabbedContent.appendChild(signedJwtTabBtn);

    // set up the tab labels
    const tabLabels = document.createElement("ul");
    tabLabels.setAttribute('class', 'vc-tabs');
    tabbedContent.appendChild(tabLabels);

    const unsignedLabel = document.createElement("li");
    unsignedLabel.setAttribute('class', 'vc-tab');
    unsignedLabel.innerHTML = `<label for='${unsignedTabBtn.getAttribute('id')}'>Credential</label>`;
    tabLabels.appendChild(unsignedLabel)

    const signedProofLabel = document.createElement("li");
    signedProofLabel.setAttribute('class', 'vc-tab');
    signedProofLabel.innerHTML = `<label for='${signedProofTabBtn.getAttribute('id')}'>Verifiable Credential (with proof)</label>`;
    tabLabels.appendChild(signedProofLabel)

    const signedJwtLabel = document.createElement("li");
    signedJwtLabel.setAttribute('class', 'vc-tab');
    signedJwtLabel.innerHTML = `<label for='${signedJwtTabBtn.getAttribute('id')}'>Verifiable Credential (as JWT)</label>`;
    tabLabels.appendChild(signedJwtLabel)

    // append the tabbed content

    const container = example.parentNode;
    const unsignedContent = document.createElement('div');
    unsignedContent.setAttribute('class', 'vc-tab-content');
    // Move the credential example to the unsigned tab
    unsignedContent.append(example);
    tabbedContent.appendChild(unsignedContent);

    const signedProofContent = document.createElement('div');
    signedProofContent.setAttribute('class', 'vc-tab-content');
    signedProofContent.innerHTML = `<pre>${JSON.stringify(verifiableCredentialProof, null, 2).match(/.{1,75}/g).join('\n')}</pre>`;
    tabbedContent.appendChild(signedProofContent);

    const signedJwtContent = document.createElement('div');
    signedJwtContent.setAttribute('class', 'vc-tab-content');
    signedJwtContent.innerHTML = `<pre>${verifiableCredentialJwt.match(/.{1,75}/g).join('\n')}</pre>`;
    tabbedContent.appendChild(signedJwtContent);

    // replace the original example with the tabbed content

    container.append(tabbedContent);
  }
}

// setup exports on window
window.respecVc = {
  addContext,
  createVcExamples
}<|MERGE_RESOLUTION|>--- conflicted
+++ resolved
@@ -138,13 +138,10 @@
   document.getElementsByTagName('head')[0].appendChild(exampleStyles);
 }
 
-<<<<<<< HEAD
-=======
 function addContext(url, context) {
   contexts[url] = context;
 }
 
->>>>>>> 09ac9944
 async function createVcExamples() {
   // generate base keypair and signature suite
   const keyPair = await Ed25519VerificationKey2020.generate();
